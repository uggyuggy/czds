--- conflicted
+++ resolved
@@ -18,11 +18,7 @@
 	verbose  = flag.Bool("verbose", false, "enable verbose logging")
 	id       = flag.String("id", "", "ID of specific zone request to lookup, defaults to printing all")
 	zone     = flag.String("zone", "", "same as -id, but prints the request by zone name")
-<<<<<<< HEAD
-	cancel   = flag.Bool("cancel", false, "cancel the request. Requires -id or -zone") // TODO update readme
-=======
 	cancel   = flag.Bool("cancel", false, "cancel the request. Requires -id or -zone")
->>>>>>> 18ccf267
 
 	client *czds.Client
 )
